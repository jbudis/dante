--- conflicted
+++ resolved
@@ -548,11 +548,7 @@
             with open(display_file + '.json', 'w') as f:
                 f.write(fig.to_json())
 
-<<<<<<< HEAD
-            fig.write_image(display_file + '_plotly.png')
-=======
             # fig.write_image(display_file + '_plotly.png')
->>>>>>> 9ee95c77
 
         # output best option
         best = sorted(np.unravel_index(np.argmax(lh_array), lh_array.shape))
