--- conflicted
+++ resolved
@@ -44,9 +44,9 @@
     """
     Class for encapsulating the read object.
     """
-    
-    translate_table = str.maketrans('ACGT', 'TGCA')    
-    
+
+    translate_table = str.maketrans('ACGT', 'TGCA')
+
     def __init__(self, name, sequence, quality=None, map_qual=None, chromosome=None, ref_start=None, ref_end=None, left_pair=None, complement=False):
         """
         Initialize the Read object
@@ -138,7 +138,7 @@
         self.iter_reversed = stranded in ['reverse', 'both']
 
         self.distribution = collections.defaultdict(int)
-        
+
         self.reader = self.load_reader(verbosity, chromosome, ref_start, ref_end, unmapped, min_mapq)
 
     def load_reader(self, verbosity, chromosome=None, ref_start=None, ref_end=None, unmapped=False, min_mapq=None):
@@ -236,7 +236,7 @@
         if file_name is not None:
             bam = pysam.AlignmentFile(file_name, "rb")
         else:
-            bam = pysam.AlignmentFile(sys.stdin, "rb") 
+            bam = pysam.AlignmentFile(sys.stdin, "rb")
 
         if chromosome is not None and pos_start is not None and pos_end is not None:
             # read reads from specific region
@@ -247,7 +247,7 @@
                 sys.exit()
         else:
             region = bam
-            
+
         for read in region:
             if unmapped and not read.is_unmapped:
                 continue
@@ -270,7 +270,7 @@
             except ValueError:
                 # unaligned read?
                 ref_start = ref_end = ref_id = mapq = None
-                
+
             yield Read(read.qname, str(read.seq), read.qual, mapq, ref_id, ref_start, ref_end, left_pair=left_pair)
         bam.close()
 
@@ -284,15 +284,9 @@
         """
         left_pair = None
         if file_name is not None:
-<<<<<<< HEAD
-            if '_R1.' in file_name:
-                left_pair = True
-            if '_R2.' in file_name:
-=======
             if '_R1' in file_name:
                 left_pair = True
             if '_R2' in file_name:
->>>>>>> 3d5c7976
                 left_pair = False
 
         # log the pair info
