import gzip
import numpy as np
import re

contents = """
<table class="mtg" id="content-tg">
    <thead>
        <tr>
            <th class="mtg-s6z2">Motif</th>
        </tr>
    </thead>
    <tbody>
        {table}
    </tbody>
</table>
"""

make_datatable_string = """
<script>
    $(document).ready( function () {{
    $('#content-tg').DataTable();
}} );
</script>
"""

content_string = """ <tr>
<td class="mtg-s6z2">
    <button class="tablinks" onclick="openTab(event, '{motif_name}'); $('.{motif_name}').trigger('content-change');">
        <a href="#{motif_name}">{motif}</a>
    </button>
</td>
</tr>"""

content_string_empty = ""

row_string = """  <tr>
    <td class="tg-s6z2">{motif_name}</td>
    <td class="tg-s6z2">{str_seq}</td>
    <td class="tg-s6z2">{allele1}</td>
    <td class="tg-s6z2">{allele1_conf:.1%}</td>
    <td class="tg-s6z2">{allele2}</td>
    <td class="tg-s6z2">{allele2_conf:.1%}</td>
    <td class="tg-s6z2">{motif_conf:.1%}</td>
    <td class="tg-s6z2">{reads_blue}</td>
    <td class="tg-s6z2">{reads_grey}</td>
    <td class="tg-s6z2">{post_bases}</td>
    <td class="tg-s6z2">{post_reps}</td>
    <td class="tg-s6z2">{post_errors}</td>
    <td class="tg-s6z2">{motif_seq}</td>
  </tr>"""

row_string_empty_old = """  <tr>
    <td class="tg-s6z2">{motif_name}</td>
    <td class="tg-s6z2">{str_seq}</td>
    <td class="tg-s6z2">---</td>
    <td class="tg-s6z2">---</td>
    <td class="tg-s6z2">---</td>
    <td class="tg-s6z2">---</td>
    <td class="tg-s6z2">---</td>
    <td class="tg-s6z2">{reads_blue}</td>
    <td class="tg-s6z2">{reads_grey}</td>
    <td class="tg-s6z2">{post_bases}</td>
    <td class="tg-s6z2">{post_reps}</td>
    <td class="tg-s6z2">{post_errors}</td>
    <td class="tg-s6z2">{motif_seq}</td>
  </tr>"""

row_string_empty = ""

nomenclature_string = """
<tr>
    <td>{count}</td>
    <td>{ref}</td>
    <td>{s1}</td>
    <td>{s2}</td>
    <td>{s3}</td>
    <td>{s4}</td>
    <td>{s5}</td>
</tr>
"""

motif_summary = """
<div class="tabcontent" id="{motif_name}" style="display: none">
<h2 class="summary_nomenclatures">Nomenclatures</h2>
<table class="nomtg">
    <tbody>
        {nomenclatures}
    </tbody>
</table>
<h2 class="summary">Summary table</h2>
<table class="tg" id="tg-{motif_tg}">
    <thead>
        <tr>
            <th class="tg-s6z2" rowspan="2">Motif</th>
            <th class="tg-s6z2" rowspan="2">STR<br>sequence</th>
            <th class="tg-s6z2" colspan="2">Allele 1</th>
            <th class="tg-s6z2" colspan="2">Allele 2</th>
            <th class="tg-s6z2" rowspan="2">Overall<br>confidence</th>
            <th class="tg-s6z2" colspan="2">Reads</th>
            <th class="tg-s6z2" colspan="3">Postfilter</th>
            <th class="tg-s6z2" rowspan="2">Sequence</th>
        </tr>
        <tr>
            <td class="tg-s6z2">prediction</td>
            <td class="tg-s6z2">confidence</td>
            <td class="tg-s6z2">prediction</td>
            <td class="tg-s6z2">confidence</td>
            <td class="tg-s6z2">full</td>
            <td class="tg-s6z2">partial</td>
            <td class="tg-s6z2">bases</td>
            <td class="tg-s6z2">modules</td>
            <td class="tg-s6z2">max. errors</td>
        </tr>
    </thead>
    <tbody>
        {table}
    </tbody>
</table>

<script>
    $(document).ready( function () {{
    $('#tg-{motif_tg}').DataTable();
}} );
</script>
<p><a href="#content">Back to content</a></p>
{motifs}
</div>
"""

motif_summary_static = """
<div class="tabcontent" style="margin: 25px 0 25px 0">
<h2 class="summary">Summary table</h2>
<table class="tg">
    <thead>
        <tr>
            <th class="tg-s6z2" rowspan="2">Motif</th>
            <th class="tg-s6z2" rowspan="2">STR<br>sequence</th>
            <th class="tg-s6z2" colspan="2">Allele 1</th>
            <th class="tg-s6z2" colspan="2">Allele 2</th>
            <th class="tg-s6z2" rowspan="2">Overall<br>confidence</th>
            <th class="tg-s6z2" colspan="2">Reads</th>
            <th class="tg-s6z2" colspan="3">Postfilter</th>
            <th class="tg-s6z2" rowspan="2">Sequence</th>
        </tr>
        <tr>
            <td class="tg-s6z2">prediction</td>
            <td class="tg-s6z2">confidence</td>
            <td class="tg-s6z2">prediction</td>
            <td class="tg-s6z2">confidence</td>
            <td class="tg-s6z2">full</td>
            <td class="tg-s6z2">partial</td>
            <td class="tg-s6z2">bases</td>
            <td class="tg-s6z2">modules</td>
            <td class="tg-s6z2">max. errors</td>
        </tr>
    </thead>
    <tbody>
        {table}
    </tbody>
</table>
</div>
"""

motif_string = """<h2 id="{motif_name}">{motif}</h2>
<p>{sequence}</p>
postfilter: bases {post_bases} , repetitions {post_reps} , max. errors {errors}<br>
alleles: {result}<br>
<table class="plots">
    <tr>
        <td colspan="2">
            <img class="hist pic100" alt="{motif_name} repetitions" src="{motif_reps}" />
        </td>
        <td colspan="1">
            <img class="pcol pic100" alt="{motif_name} pcolor" src="{motif_pcolor}" />
        </td>
    </tr>
</table>
<p><a href="{alignment}">Link to alignments</a></p>
<p><a href="#content">Back to content</a></p>
"""

motif_stringb64 = """
<h2 id="{motif_name}">{motif}</h2>
<p>{sequence}</p>
postfilter: bases {post_bases} , repetitions {post_reps} , max. errors {errors}<br>
alleles: {result}<br>
<table class="plots">
    <tr>
        <td colspan="2">
            <div class="hist pic100 {motif_id}" id="hist-{motif_name}"></div>
            <script>
                {{
                    let hist_data = {motif_reps};
                    $(document).ready( function() {{
                        $('.{motif_id}').bind("content-change", function() {{
                            if (document.getElementById('{motif_id}').style.display === 'block') {{
                                Plotly.react('hist-{motif_name}', hist_data, {{}});
                            }}
                            else {{
                                Plotly.react('hist-{motif_name}', {{}}, {{}});
                            }}
                        }})
                    }})
                }}
            </script>
        </td>
        <td colspan="1">
            <div class="pcol pic100 {motif_id}" id="pcol-{motif_name}"></div>
            <script>
                {{
                    let pcol_data = {motif_pcolor};
                    $(document).ready( function() {{
                        $('.{motif_id}').bind("content-change", function() {{
                            if (document.getElementById('{motif_id}').style.display === 'block') {{
                                Plotly.react('pcol-{motif_name}', pcol_data, {{}});
                            }}
                            else {{
                                Plotly.react('pcol-{motif_name}', {{}}, {{}});
                            }}
                        }})
                    }})
                }}
            </script>
        </td>
    </tr>
</table>
<p><a href="{alignment}">Link to alignments</a></p>
<p><a href="#content">Back to content</a></p>
"""

motif_stringb64_reponly = """
<h2 id="{motif_name}">{motif}</h2>
<p>{sequence}</p>
postfilter: bases {post_bases} , repetitions {post_reps} , max. errors {errors}<br>
alleles: {result}<br>
<table class="plots">
    <tr>
        <td colspan="1">
            <div class="hist pic50 {motif_id}" id="hist2d-{motif_name}"></div>
            <script>
                {{
                    let hist2d_data = {motif_reps};
                    $(document).ready( function() {{
                        $('.{motif_id}').bind("content-change", function() {{
                            if (document.getElementById('{motif_id}').style.display === 'block') {{
                                Plotly.react('hist2d-{motif_name}', hist2d_data, {{}});
                            }}
                            else {{
                                Plotly.react('hist2d-{motif_name}', {{}}, {{}});
                            }}
                        }})
                    }})
                }}
            </script>
        </td>
    </tr>
</table>
<p><a href="{alignment}">Link to alignments</a></p>
<p><a href="#content">Back to content</a></p>
"""

motif_stringb64_static = """
<h2 id="{motif_name}">{motif}</h2>
<p>{sequence}</p>
postfilter: bases {post_bases} , repetitions {post_reps} , max. errors {errors}<br>
alleles: {result}<br>
<table class="plots">
    <tr>
        <td colspan="2">
            <div class="hist pic100 {motif_id}" id="hist-{motif_name}"></div>
            <script>
                Plotly.react('hist-{motif_name}', {motif_reps}, {{}});
            </script>
        </td>
        <td colspan="1">
            <div class="pcol pic100 {motif_id}" id="pcol-{motif_name}"></div>
            <script>
                Plotly.react('pcol-{motif_name}', {motif_pcolor}, {{}});
            </script>
        </td>
    </tr>
</table>
<p><a href="{alignment}">Link to alignments</a></p>
<p><a href="#content">Back to content</a></p>
"""

motif_stringb64_reponly_static = """
<h2 id="{motif_name}">{motif}</h2>
<p>{sequence}</p>
postfilter: bases {post_bases} , repetitions {post_reps} , max. errors {errors}<br>
alleles: {result}<br>
<table class="plots">
    <tr>
        <td colspan="1">
            <div class="hist pic50 {motif_id}" id="hist2d-{motif_name}"></div>
            <script>
                Plotly.react('hist2d-{motif_name}', {motif_reps}, {{}});
            </script>
        </td>
    </tr>
</table>
<p><a href="#content">Back to content</a></p>
"""

motif_string_empty_old = """<h2 id="{motif_name}">{motif}</h2>
<p>{sequence}</p>
NOT AVAILABLE
<p><a href="#content">Back to content</a></p>
"""

motif_string_empty = ""

alignment_string = """
  <p>{sequence}</p>
  {alignment}
  <hr>
"""

align_vis = """
  <details>
    <summary>{display_text}</summary>
    <div id="A{name}" class="align">press "Run with JS"</div>
    <script>
        var fasta = `{fasta}`;
        var seqs = msa.io.fasta.parse(fasta);
        var opts = {{
            el: document.getElementById("A{name}"),
            vis: {{
                conserv: false,
                metaIdentity: true,
                overviewbox: true,
                seqlogo: true
            }},
            seqs: seqs,
            colorscheme: {{"scheme": "nucleotide"}},
            // smaller menu for JSBin
            menu: "small",
            bootstrapMenu: true
        }};
        var m = new msa.msa(opts);
        m.render()
    </script>
  </details>
"""


def highlight_subpart(seq, highlight):
    """
    Highlights subpart of a motif sequence
    :param seq: str - motif sequence
    :param highlight: int/None/list(int) - part ot highlight
    :return: str, str - motif sequence with highlighted subpart, highlighted subpart
    """
    str_part = []
    if highlight is not None:
        highlight = np.array(highlight)
        split = seq.split(',')
        for h in highlight:
            str_part.append(split[h])
            split[h] = '<b><u>%s</u></b>' % split[h]
        return ','.join(split), ','.join(str_part)


def generate_row(motif, sequence, confidence, postfilter, reads_blue, reads_grey, highlight=None):
    """
    Generate rows of a summary table in html report.
    :param motif: str - motif name
    :param sequence: str - motif sequence
    :param confidence: tuple - motif confidences and allele predictions
    :param postfilter: dict - postfilter dict from config
    :param reads_blue: int - number of full reads
    :param reads_grey: int - number of partial reads
    :param highlight: list(int)/None - which part of seq to highlight
    :return: str - html string with rows of the summary table
    """
    sequence, subpart = highlight_subpart(sequence, highlight)

    # shorten sequence:
    keep = 10
    first = sequence.find(',')
    last = sequence.rfind(',')
    if first == -1:
        smaller_seq = sequence
    else:
        smaller_seq = '...' + sequence[first - keep:last + keep + 1] + '...'

    # errors:
    errors = postfilter['max_errors']
    if postfilter['max_errors_relative']:
        errors = '%.0f%%' % (postfilter['max_errors'] * 100)

    # fill templates:
    if confidence is None:
        return row_string_empty_old.format(post_bases=postfilter['bases'], post_reps=postfilter['repetitions'],
                                           motif_name=motif, motif_seq=smaller_seq, reads_blue=reads_blue,
                                           reads_grey=reads_grey, str_seq=subpart, post_errors=errors)
    else:
        (c, a1, a2, c1, c2, _, _, _, _) = confidence
        if a1 == 0 and a2 == 0:
            a1 = 'BG'
            a2 = 'BG'
        return row_string.format(post_bases=postfilter['bases'], post_reps=postfilter['repetitions'], motif_name=motif,
                                 motif_seq=smaller_seq, reads_blue=reads_blue, reads_grey=reads_grey, motif_conf=c,
                                 allele1=a1, allele2=a2, allele1_conf=c1, allele2_conf=c2, str_seq=subpart,
                                 post_errors=errors)


def get_alignment_name(alignment_file: str, allele: int) -> str:
    """
    Get alignment file of subpart of the alignment with allele count specified.
    :param alignment_file: str - alignment file name
    :param allele: int - allele repetition count
    :return: str - alignment file name for the subpart of alignment
    """
    # find where is .fasta
    fasta_index = alignment_file.rfind('.fasta')
    # insert '_aX' before .fasta
    return alignment_file[:fasta_index] + '_a' + str(allele) + alignment_file[fasta_index:]


def generate_motifb64(motif_name, description, sequence, repetition, pcolor, alignment, filtered_alignment, confidence,
                      postfilter, highlight=None, static=False):
    """
    Generate part of a html report for each motif.
    :param motif_name: str - motif name
    :param description: str - motif description
    :param sequence: str - motif sequence
    :param repetition: str - filename of repetitions figures
    :param pcolor: str - filename of pcolor figures
    :param alignment: str/None - filename of alignment file
    :param filtered_alignment: str/None - filename of filtered alignment file
    :param confidence: tuple - motif confidences and allele predictions
    :param postfilter: dict - postfilter dict from config
    :param highlight: list(int)/None - which part of seq to highlight
<<<<<<< HEAD
    :param static: bool - generate static code?
=======
    :param static: bool - boolean to generate static or dynamic report
>>>>>>> 5c8fdee6
    :return: (str, str) - content and main part of the html report for motifs
    """
    # prepare and generate alignments
    sequence, subpart = highlight_subpart(sequence, highlight)
    motif = '%s &ndash; %s' % (motif_name, description)
    motif_name = '%s_%s' % (motif_name, ','.join(map(str, highlight)) if highlight is not None else 'mot')
    motif_clean = re.sub(r'[^\w_]', '', motif_name)
    align_html_a1 = ''
    align_html_a2 = ''
    if confidence is None:
        result = '-- (---.-%%) -- (---.-%%) total ---.-%%'
    else:
        (c, a1, a2, c1, c2, _, _, _, _) = confidence
        if (a1 == 'B' and a2 == 'B') or (a1 == 0 and a2 == 0):
            result = 'BG %5.1f%%' % (c * 100)
        else:
            result = '%2s (%5.1f%%) %2s (%5.1f%%) total %5.1f%%' % (str(a1), c1 * 100, str(a2), c2 * 100, c * 100)
            if alignment is not None:
<<<<<<< HEAD
                align_html_a1 = generate_alignment('%s_%s' % (motif_clean, str(a1)),
                                                   get_alignment_name(alignment, a1), motif_clean.split('_')[0],
                                                   'Allele 1 (%2s) alignment visualization' % str(a1), static=static)
                if a1 != a2:
                    align_html_a2 = generate_alignment('%s_%s' % (motif_clean, str(a2)),
                                                       get_alignment_name(alignment, a2), motif_clean.split('_')[0],
                                                       'Allele 2 (%2s) alignment visualization' % str(a2), static=static)
=======
                align_prefix = alignment[:alignment.rfind('.')]

                align_html_a1 = generate_alignment('%s_%s' % (motif_clean, str(a1)),
                                                   '%s_a%s.fasta' % (align_prefix, str(a1)), motif_clean.split('_')[0],
                                                   "Allele 1 (%2s) alignment visualization" % str(a1))
                if a1 != a2:
                    align_html_a2 = generate_alignment('%s_%s' % (motif_clean, str(a2)),
                                                       '%s_a%s.fasta' % (align_prefix, str(a2)),
                                                       motif_clean.split('_')[0],
                                                       "Allele 2 (%2s) alignment visualization" % str(a2))
>>>>>>> 5c8fdee6

    # errors:
    errors = postfilter['max_errors']
    if postfilter['max_errors_relative']:
        errors = '%.0f%%' % (postfilter['max_errors'] * 100)

    # return content and picture parts:
    if static:
        if repetition is not None:
            # if postfilter['index_rep2'] != 'no':
            #     reps = base64.b64encode(open(repetition, "rb").read())
            #     reps = reps.decode("utf-8")
            # else:
            #     reps = open(repetition, 'r').read()

            reps = open(repetition, 'r').read()
<<<<<<< HEAD
            align_html = generate_alignment(motif_clean, alignment, motif_clean.split('_')[0], static=True)
            filt_align_html = generate_alignment(motif_clean + '_filtered', filtered_alignment, motif_clean.split('_')[0],
                                                 'Partial reads alignment visualization', static=True)
=======
            align_html = '' if alignment is None else generate_alignment(motif_clean, alignment, motif_clean.split('_')[0])
            filt_align_html = '' if filtered_alignment is None else generate_alignment(motif_clean + '_filtered', filtered_alignment, motif_clean.split('_')[0],
                                                                                       'Partial reads alignment visualization')
>>>>>>> 5c8fdee6

            if pcolor is not None:
                # pcol = base64.b64encode(open(pcolor, "rb").read())
                # pcol = pcol.decode("utf-8")
                pcol = open(pcolor, 'r').read()
                return content_string.format(motif_name=motif_clean.split('_')[0], motif=motif), \
                    motif_stringb64_static.format(post_bases=postfilter['bases'], post_reps=postfilter['repetitions'],
                                                  motif_name=motif_clean, motif_id=motif_clean.split('_')[0],
                                                  motif=motif, motif_reps=reps, result=result, motif_pcolor=pcol,
                                                  alignment=f'{motif_clean.split("_")[0]}/alignments.html',
                                                  sequence=sequence, errors=errors), \
                    (motif,
                     alignment_string.format(sequence=sequence,
                                             alignment=align_html + align_html_a1 + align_html_a2 + filt_align_html))
            else:
                return content_string.format(motif_name=motif_clean.split('_')[0], motif=motif), \
                    motif_stringb64_reponly_static.format(post_bases=postfilter['bases'],
                                                          post_reps=postfilter['repetitions'],
                                                          motif_name=motif_clean, motif_id=motif_clean.split('_')[0],
                                                          motif=motif, motif_reps=reps, result=result,
                                                          alignment=f'{motif_clean.split("_")[0]}/alignments.html',
                                                          sequence=sequence, errors=errors), \
                    (motif,
                     alignment_string.format(sequence=sequence,
                                             alignment=align_html + align_html_a1 + align_html_a2 + filt_align_html))

        else:
            return content_string_empty.format(motif_name=motif_name, motif=motif), \
                motif_string_empty.format(post_bases=postfilter['bases'], post_reps=postfilter['repetitions'],
                                          motif_name=motif_name, motif=motif, sequence=sequence, errors=errors), \
                (motif, '')
    else:
        if repetition is not None:
            reps = open(repetition, 'r').read()
            align_html = generate_alignment(motif_clean, alignment, motif_clean.split('_')[0])
            filt_align_html = generate_alignment(motif_clean + '_filtered', filtered_alignment,
                                                 motif_clean.split('_')[0], 'Filtered reads alignment visualization')

            if pcolor is not None:
                pcol = open(pcolor, 'r').read()
                return content_string.format(motif_name=motif_clean.split('_')[0], motif=motif), \
                    motif_stringb64.format(post_bases=postfilter['bases'], post_reps=postfilter['repetitions'],
                                           motif_name=motif_clean, motif_id=motif_clean.split('_')[0], motif=motif,
                                           motif_reps=reps, result=result, motif_pcolor=pcol,
                                           alignment=f'{motif_clean.split("_")[0]}/alignments.html',
                                           sequence=sequence, errors=errors), \
                    (motif,
                     alignment_string.format(sequence=sequence,
                                             alignment=align_html + align_html_a1 + align_html_a2 + filt_align_html))
            else:
                return content_string.format(motif_name=motif_clean.split('_')[0], motif=motif), \
                    motif_stringb64_reponly.format(post_bases=postfilter['bases'], post_reps=postfilter['repetitions'],
                                                   motif_name=motif_clean, motif_id=motif_clean.split('_')[0],
                                                   motif=motif, motif_reps=reps, result=result,
                                                   alignment=f'{motif_clean.split("_")[0]}/alignments.html',
                                                   sequence=sequence, errors=errors), \
                    (motif,
                     alignment_string.format(sequence=sequence,
                                             alignment=align_html + align_html_a1 + align_html_a2 + filt_align_html))

        else:
            return content_string_empty.format(motif_name=motif_name, motif=motif), \
                motif_string_empty.format(post_bases=postfilter['bases'], post_reps=postfilter['repetitions'],
                                          motif_name=motif_name, motif=motif, sequence=sequence, errors=errors), \
                (motif, '')


<<<<<<< HEAD
def generate_alignment(motif: str, alignment_file: str, motif_id: str, display_text: str = 'Click to toggle alignment visualization',
                       static: bool = False):
=======
def generate_alignment(motif, alignment_file, motif_id, display_text="Click to toggle alignment visualization"):
>>>>>>> 5c8fdee6
    """
    Generate HTML code for the fancy alignment.
    :param motif: str - name of the motif
    :param alignment_file: str - filename of the alignment file
    :param motif_id: str - motif identification
    :param display_text: str - string to display when the alignment is hidden
    :param static: bool: generate static file (slightly different template)
    :return: str - code of the fancy alignment
    """
    if alignment_file is None:
        return ''

    try:
        with gzip.open(alignment_file, 'rt') if alignment_file.endswith('.gz') else open(alignment_file) as f:
            string = f.read()
        debug = string.find('#')

<<<<<<< HEAD
        if static:
            return align_vis_static.format(fasta=string[:debug], name=motif, motif_id=motif_id, display_text=display_text)
        else:
            return align_vis.format(fasta=string[:debug], name=motif, motif_id=motif_id, display_text=display_text)
    except (IOError, TypeError, AttributeError):
        return ''
=======
        return align_vis.format(fasta=string[:debug], name=motif, motif_id=motif_id, display_text=display_text)
    except (IOError, TypeError):
        return ""
>>>>>>> 5c8fdee6
<|MERGE_RESOLUTION|>--- conflicted
+++ resolved
@@ -24,11 +24,11 @@
 """
 
 content_string = """ <tr>
-<td class="mtg-s6z2">
-    <button class="tablinks" onclick="openTab(event, '{motif_name}'); $('.{motif_name}').trigger('content-change');">
-        <a href="#{motif_name}">{motif}</a>
-    </button>
-</td>
+    <td class="mtg-s6z2">
+        <button class="tablinks" onclick="openTab(event, '{motif_name}'); $('.{motif_name}').trigger('content-change');">
+            <a href="#{motif_name}">{motif}</a>
+        </button>
+    </td>
 </tr>"""
 
 content_string_empty = ""
@@ -432,11 +432,7 @@
     :param confidence: tuple - motif confidences and allele predictions
     :param postfilter: dict - postfilter dict from config
     :param highlight: list(int)/None - which part of seq to highlight
-<<<<<<< HEAD
     :param static: bool - generate static code?
-=======
-    :param static: bool - boolean to generate static or dynamic report
->>>>>>> 5c8fdee6
     :return: (str, str) - content and main part of the html report for motifs
     """
     # prepare and generate alignments
@@ -455,26 +451,13 @@
         else:
             result = '%2s (%5.1f%%) %2s (%5.1f%%) total %5.1f%%' % (str(a1), c1 * 100, str(a2), c2 * 100, c * 100)
             if alignment is not None:
-<<<<<<< HEAD
                 align_html_a1 = generate_alignment('%s_%s' % (motif_clean, str(a1)),
                                                    get_alignment_name(alignment, a1), motif_clean.split('_')[0],
-                                                   'Allele 1 (%2s) alignment visualization' % str(a1), static=static)
+                                                   'Allele 1 (%2s) alignment visualization' % str(a1))
                 if a1 != a2:
                     align_html_a2 = generate_alignment('%s_%s' % (motif_clean, str(a2)),
                                                        get_alignment_name(alignment, a2), motif_clean.split('_')[0],
-                                                       'Allele 2 (%2s) alignment visualization' % str(a2), static=static)
-=======
-                align_prefix = alignment[:alignment.rfind('.')]
-
-                align_html_a1 = generate_alignment('%s_%s' % (motif_clean, str(a1)),
-                                                   '%s_a%s.fasta' % (align_prefix, str(a1)), motif_clean.split('_')[0],
-                                                   "Allele 1 (%2s) alignment visualization" % str(a1))
-                if a1 != a2:
-                    align_html_a2 = generate_alignment('%s_%s' % (motif_clean, str(a2)),
-                                                       '%s_a%s.fasta' % (align_prefix, str(a2)),
-                                                       motif_clean.split('_')[0],
-                                                       "Allele 2 (%2s) alignment visualization" % str(a2))
->>>>>>> 5c8fdee6
+                                                       'Allele 2 (%2s) alignment visualization' % str(a2))
 
     # errors:
     errors = postfilter['max_errors']
@@ -491,15 +474,9 @@
             #     reps = open(repetition, 'r').read()
 
             reps = open(repetition, 'r').read()
-<<<<<<< HEAD
-            align_html = generate_alignment(motif_clean, alignment, motif_clean.split('_')[0], static=True)
+            align_html = generate_alignment(motif_clean, alignment, motif_clean.split('_')[0])
             filt_align_html = generate_alignment(motif_clean + '_filtered', filtered_alignment, motif_clean.split('_')[0],
-                                                 'Partial reads alignment visualization', static=True)
-=======
-            align_html = '' if alignment is None else generate_alignment(motif_clean, alignment, motif_clean.split('_')[0])
-            filt_align_html = '' if filtered_alignment is None else generate_alignment(motif_clean + '_filtered', filtered_alignment, motif_clean.split('_')[0],
-                                                                                       'Partial reads alignment visualization')
->>>>>>> 5c8fdee6
+                                                 'Partial reads alignment visualization')
 
             if pcolor is not None:
                 # pcol = base64.b64encode(open(pcolor, "rb").read())
@@ -567,19 +544,13 @@
                 (motif, '')
 
 
-<<<<<<< HEAD
-def generate_alignment(motif: str, alignment_file: str, motif_id: str, display_text: str = 'Click to toggle alignment visualization',
-                       static: bool = False):
-=======
-def generate_alignment(motif, alignment_file, motif_id, display_text="Click to toggle alignment visualization"):
->>>>>>> 5c8fdee6
+def generate_alignment(motif: str, alignment_file: str, motif_id: str, display_text: str = 'Click to toggle alignment visualization'):
     """
     Generate HTML code for the fancy alignment.
     :param motif: str - name of the motif
     :param alignment_file: str - filename of the alignment file
     :param motif_id: str - motif identification
     :param display_text: str - string to display when the alignment is hidden
-    :param static: bool: generate static file (slightly different template)
     :return: str - code of the fancy alignment
     """
     if alignment_file is None:
@@ -590,15 +561,6 @@
             string = f.read()
         debug = string.find('#')
 
-<<<<<<< HEAD
-        if static:
-            return align_vis_static.format(fasta=string[:debug], name=motif, motif_id=motif_id, display_text=display_text)
-        else:
-            return align_vis.format(fasta=string[:debug], name=motif, motif_id=motif_id, display_text=display_text)
+        return align_vis.format(fasta=string[:debug], name=motif, motif_id=motif_id, display_text=display_text)
     except (IOError, TypeError, AttributeError):
-        return ''
-=======
-        return align_vis.format(fasta=string[:debug], name=motif, motif_id=motif_id, display_text=display_text)
-    except (IOError, TypeError):
-        return ""
->>>>>>> 5c8fdee6
+        return ''