--- conflicted
+++ resolved
@@ -644,7 +644,6 @@
     return result_table
 
 
-<<<<<<< HEAD
 def find_file(filename: str, include_gzip: bool = False) -> typing.Optional[str]:
     """
     Find if we have a file with the provided filename.
@@ -660,10 +659,7 @@
     return None
 
 
-def write_report(report_dir: str, motifs: dict, output_dir: str, quiet: bool = False, skip_alignments: bool = False) -> None:
-=======
-def write_report(report_dir, motifs, output_dir, nomenclature=5, quiet=False, skip_annotations=False):
->>>>>>> 5c8fdee6
+def write_report(report_dir: str, motifs: dict, output_dir: str, nomenclature=5, quiet: bool = False, skip_alignments: bool = False) -> None:
     """
     Generate and write a report.
     :param report_dir: str - dir name for reports
