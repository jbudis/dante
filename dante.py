import os
import cProfile
import pstats
from datetime import datetime

import arguments
from parser import ReadFile
import prefiltering
import templates
import report
import annotation
import postfilter
from annotation import Annotator
import all_call
from parallelism.run_parallel import run_annot_iter, MOTIF_PRINT_LEN, shorten_str, create_annotators


if __name__ == '__main__':
    # print time of the start:
    start_time = datetime.now()
    print(templates.START_TIME.format(start=start_time))

    # load arguments
    config = arguments.load_arguments()

    # start profiling if needed
    prog_prof = None
    if config['general']['profiler']:
        prog_prof = cProfile.Profile()
        prog_prof.enable()

    # initialize logging module:
    report.configure_logger('%s/dante.log' % config['general']['output_dir'])
    report.log_str(templates.START_TIME.format(start=start_time), stdout_too=False)

    # create all annotators and filters
    annotators, filters = create_annotators(config)

    # main annotation
    dedup_ap = [[] for _ in range(len(config['motifs']))]
    all_reads = 0
    annotations = [[] for _ in range(len(annotators))]
    annotated_reads = [0] * len(annotations)
    readers = []

    # read reads from specific region in bam?, read unmapped reads?
    bam = True
    include_unmapped = False

    for motif in config['motifs']:
        if 'chromosome' not in motif:
            bam = False
            include_unmapped = False
            break
        elif 'include_unmapped' in motif and motif['include_unmapped']:
            include_unmapped = True

    for input_file in config['inputs']:
        # initialize reader
        read_filename = input_file['path']
        file_type = None if input_file['filetype'] == 'infer' else input_file['filetype']
        max_reads = None if input_file['max_reads'] == 'all' else input_file['max_reads']

        if bam:
            # annotate specified reads for every motif
            report.log_str(f'Parsing file {read_filename} (bam type)')
            for i, motif in enumerate(config['motifs']):
                if config['general']['quiet_mode'] and i % 100 == 0:
                    report.log_str(
                        'Running annotators: {i:6d}/{cnt:6d}   {date:%Y-%m-%d %H:%M:%S}'.format(i=i, cnt=len(config['motifs']), date=datetime.now()))
                min_mapq = None if 'min_mapq' not in motif else motif['min_mapq']
                read_file = ReadFile(read_filename, config['general']['stranded'], None if max_reads is None else max_reads - all_reads, file_type,
                                     config['general']['verbosity'], motif['chromosome'], motif['ref_start'], motif['ref_end'], min_mapq=min_mapq)

                # initialize annotator and filter for current motif
                annot = [annotators[i]]
                filt = [filters[i]]
                areads = [sum(annotated_reads)]
                readers.append(read_file)

                # run annotator for current motif
                report.log_str(
                    f'Running annotator on {config["general"]["cpu"]} process(es) for file {read_filename} and motif {motif["description"]}',
                    stdout_too=not config['general']['quiet_mode'])
                next_annotations, cur_reads, areads_new = run_annot_iter(read_file, annot, filt, config['general']['cpu'], areads, all_reads,
                                                                         config, start_time)
                new_reads = cur_reads - all_reads
                all_reads += new_reads
                annotated_reads[i] = areads_new[0] - areads[0]
                annotations[i].extend(next_annotations[0])

                # write stats for current file and motif
                report.log_str('Reads: %10d, annotated: %s' % (new_reads, ' '.join(map(str, map(len, next_annotations)))),
                               stdout_too=not config['general']['quiet_mode'])

        if not bam or include_unmapped:
            read_file = ReadFile(None if read_filename == 'sys.stdin' else read_filename, config['general']['stranded'], max_reads, file_type,
                                 verbosity=config['general']['verbosity'], unmapped=include_unmapped)

            report.log_str('Parsing file %s (%s type) with parser %s %s ' % (read_filename, read_file.file_type, read_file.__class__.__name__,
                                                                             read_file.reader.__name__))

            # run annotators
            report.log_str('Running %d annotator(s) on %2d process(es) for file %s' % (len(annotators), config['general']['cpu'], read_filename))
            readers.append(read_file)
            next_annotations, cur_reads, annotated_reads = run_annot_iter(read_file, annotators, filters, config['general']['cpu'], annotated_reads,
                                                                          all_reads, config, start_time)
            new_reads = cur_reads - all_reads
            all_reads += new_reads
            for i, pr in enumerate(next_annotations):
                annotations[i].extend(pr)

            # write stats for current file
            report.log_str('Reads: %10d, annotated: %s' % (new_reads, ' '.join(map(str, map(len, next_annotations)))),
                           stdout_too=not config['general']['quiet_mode'])

    # write read distribution
    mean_length = report.write_read_distribution('%s/read_distr.npy' % config['general']['output_dir'], readers)
    if config['general']['gzip_outputs'] == 'infer':
        config['general']['gzip_outputs'] = mean_length >= 1000

    # write stats
    for i, (motif, annot) in enumerate(zip(config['motifs'], annotations)):

        report.log_str(f'Motif {shorten_str(motif["full_name"], MOTIF_PRINT_LEN):<{MOTIF_PRINT_LEN}s}: Kept {len(annot):8d}/{all_reads:8d} reads',
                       stdout_too=not config['general']['quiet_mode'])

        # setup motif sequences and dir
        motif_dir = '%s/%s' % (config['general']['output_dir'], motif['full_name'].replace('/', '_'))
        sequence = ','.join([module_dict['seq'] for module_dict in motif['modules']])
        motif_tuple = report.seq_into_tuple(sequence)

        # convert to annotation pairs, deduplicate and convert back
        annotation_pairs = annotation.annotations_to_pairs(annot)
        dedup_ap[i], duplicates = annotation.remove_pcr_duplicates(annotation_pairs)

        # report them
        if not config['general']['quiet_mode']:
            if not os.path.exists(motif_dir):
                os.makedirs(motif_dir)

            report.write_annotation_pairs('%s/annotation_pairs.txt' % motif_dir, dedup_ap[i], zip_it=config['general']['gzip_outputs'])
            report.write_annotation_pairs('%s/annotation_pairs_duplicates.txt' % motif_dir, duplicates, zip_it=config['general']['gzip_outputs'])

        # log it
        report.log_str(f'Motif {shorten_str(motif["full_name"], MOTIF_PRINT_LEN):<{MOTIF_PRINT_LEN}s}: {len(annot):8d} reads -- '
                       f'{len(annotation_pairs):8d} pairs ({len(dedup_ap[i]):8d} deduplicated + {len(duplicates):8d} PCR duplicates)',
                       stdout_too=not config['general']['quiet_mode'])

        # go through all motifs
        for j, pstf in enumerate(motif['postfilter']):
            # setup post filtering - no primers, insufficient quality, ...
            postfilter_class = postfilter.Postfilter(pstf, motif_tuple)

            # get indices
            index_rep, index_rep2 = postfilter_class.get_indexes()

            # write index into config back:
            config['motifs'][i]['postfilter'][j]['index_rep'] = index_rep + 1

            # deduplicated annotations (for each pair we keep only one):
            dedup_annot = annotation.pairs_to_annotations_pick(dedup_ap[i], index_rep)

            # log it
            if not config['general']['quiet_mode']:
                report.log_str(f'Motif {shorten_str(motif["full_name"], MOTIF_PRINT_LEN):<{MOTIF_PRINT_LEN}s}: Extracted {len(dedup_annot):8d} '
                               f'reads from {len(dedup_ap[i]):8d} pairs', stdout_too=not config['general']['quiet_mode'])

            # get filtered stuff
            report.log_str(f'Motif {shorten_str(motif["full_name"], MOTIF_PRINT_LEN):<{MOTIF_PRINT_LEN}s}: Running post-filtering for '
                           f'{pstf["repetitions"]} required repetitions and {pstf["bases"]} required bases',
                           stdout_too=not config['general']['quiet_mode'])
            qual_annot, primer_annot, filt_annot = postfilter_class.get_filtered(dedup_annot)
            report.log_str(f'Motif {shorten_str(motif["full_name"], MOTIF_PRINT_LEN):<{MOTIF_PRINT_LEN}s}: Post-filtered '
                           f'{len(filt_annot):5d} (at least one primer {len(primer_annot):5d}), remained {len(qual_annot):5d}',
                           stdout_too=not config['general']['quiet_mode'])

            # write it to files
            report.log_str(f'Motif {shorten_str(motif["full_name"], MOTIF_PRINT_LEN):<{MOTIF_PRINT_LEN}s}: Generating output files into {motif_dir}',
                           stdout_too=not config['general']['quiet_mode'])
            report.write_all(qual_annot, primer_annot, filt_annot, all_reads, motif_dir, motif['modules'], index_rep, index_rep2, j,
                             config['general']['quiet_mode'], zip_it=config['general']['gzip_outputs'])

        # try to get the overall nomenclature:
        report.log_str(f'Motif {shorten_str(motif["full_name"], MOTIF_PRINT_LEN):<{MOTIF_PRINT_LEN}s}: Generating overall nomenclature',
                       stdout_too=not config['general']['quiet_mode'])
        qual_annot_all = annotation.pairs_to_annotations_pick(dedup_ap[i], None)
        for j, pstf in enumerate(motif['postfilter']):
            postfilter_class = postfilter.Postfilter(pstf, motif_tuple)
            qual_annot_all, _, _ = postfilter_class.get_filtered(qual_annot_all)
        report.write_histogram_nomenclature('%s/nomenclature.txt' % motif_dir, qual_annot_all)

    # -------- All_Call part of DANTE

    # run all_call
    for i, motif in enumerate(config['motifs']):

        sequence = ','.join([module_dict['seq'] for module_dict in motif['modules']])
        motif_tuple = report.seq_into_tuple(sequence)
        motif_dir = '%s/%s' % (config['general']['output_dir'], motif['full_name'].replace('/', '_'))

        for j, pstf in enumerate(motif['postfilter']):

            # setup post filtering - no primers, insufficient quality, ...
            postfilter_class = postfilter.Postfilter(pstf, motif_tuple)

            # get indices
            index_rep, index_rep2 = postfilter_class.get_indexes()

            # write index into config back:
            config['motifs'][i]['postfilter'][j]['index_rep'] = index_rep + 1

            # and strings
            rep_seq = motif['modules'][index_rep]['seq']
            len_str = len(rep_seq.split('-')[1])

            # is it normal or 2-index?
            if index_rep2 is not None:
                rep_seq = motif['modules'][index_rep2]['seq']
                # len_str2 = len(rep_seq.split('-')[1])
                continue  # don't do a thing for now

            # deduplicated annotations (for each pair we keep only one):
            dedup_annot = annotation.pairs_to_annotations_pick(dedup_ap[i], index_rep)

            # get filtered stuff
            qual_annot, primer_annot, _ = postfilter_class.get_filtered(dedup_annot)
            postfilter_bases = postfilter_class.get_filtering_bases()

            # load read distribution
            read_distribution = report.load_read_distribution('%s/read_distr.npy' % config['general']['output_dir'])

            # run inference
            inference = all_call.Inference(read_distribution, config['allcall']['param_file'], str_rep=len_str,
                                           minl_primer1=postfilter_bases[index_rep - 1], minl_primer2=postfilter_bases[index_rep + 1],
                                           minl_str=postfilter_bases[index_rep])
            file_pcolor = '%s/pcolor_%d' % (motif_dir, j + 1)
            if config['general']['quiet_mode']:
                file_pcolor = None
            file_output = '%s/allcall_%d.txt' % (motif_dir, j + 1)
            inference.all_call(qual_annot, primer_annot, index_rep, file_pcolor, file_output, motif['full_name'])

            # write the report
            confidence = report.read_all_call('%s/allcall_%d.txt' % (motif_dir, j + 1))
            if confidence is not None:
                conf, a1, a2, c1, c2, _, _, _, _ = confidence
                if not config['general']['quiet_mode']:
                    if isinstance(a1, int) and a1 > 0:
                        report.write_alignment('%s/alignment_%d_a%d.fasta' % (motif_dir, j + 1, a1), qual_annot, index_rep, allele=a1)
                    if isinstance(a2, int) and a2 != a1 and a2 != 0:
                        report.write_alignment('%s/alignment_%d_a%d.fasta' % (motif_dir, j + 1, a2), qual_annot, index_rep, allele=a2)

    # -------- generation of reports and finalizing

    # generate report and output files for whole run
    report.log_str('Generating final report')
<<<<<<< HEAD
    report.write_report(config['general']['output_dir'], config['motifs'], config['general']['output_dir'], config['general']['quiet_mode'],
                        config['general']['skip_alignments'])
=======
    report.write_report(config['general']['output_dir'], config['motifs'], config['general']['output_dir'],
                        config['general']['nomenclatures'], config['general']['quiet_mode'],
                        config['general']['skip_annotations'])
>>>>>>> 5c8fdee6

    # print the time of the end:
    end_time = datetime.now()
    report.log_str('DANTE Stopping    : {finish:%Y-%m-%d %H:%M:%S}'.format(finish=end_time))
    report.log_str('Total time of run : {duration}'.format(duration=end_time - start_time))

    # stop profiler:
    if config['general']['profiler']:
        prog_prof.disable()
        with open('%s/profile-main.out' % config['general']['output_dir'], 'w') as f:
            pstats.Stats(prog_prof, stream=f).strip_dirs().sort_stats('time').print_stats()<|MERGE_RESOLUTION|>--- conflicted
+++ resolved
@@ -254,14 +254,9 @@
 
     # generate report and output files for whole run
     report.log_str('Generating final report')
-<<<<<<< HEAD
-    report.write_report(config['general']['output_dir'], config['motifs'], config['general']['output_dir'], config['general']['quiet_mode'],
-                        config['general']['skip_alignments'])
-=======
     report.write_report(config['general']['output_dir'], config['motifs'], config['general']['output_dir'],
                         config['general']['nomenclatures'], config['general']['quiet_mode'],
-                        config['general']['skip_annotations'])
->>>>>>> 5c8fdee6
+                        config['general']['skip_alignments'])
 
     # print the time of the end:
     end_time = datetime.now()
