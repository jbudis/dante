import matplotlib

matplotlib.use('Agg')

import os
import cProfile
import pstats
import multiprocess
import sys
from datetime import datetime
import traceback
import logging

import arguments
from parser import ReadFile
import prefiltering
import templates
import report
import annotation
import postfilter
from annotation import Annotator
import all_call


def run_annot_iter(reader, annotators, filters, threads, annotated_read_prev, filtered_reads_prev, filter_on=True, report_every=100000):
    """
    Runs the annotator iteratively and in parallel on all reads in reader.
    :param reader: iterator - iterative reader
    :param annotators: list(Annotator) - annotator classes for annotating reads
    :param filters: list(filters) - filters for pre-filtering reads
    :param threads: int - number of threads to use
    :param annotated_read_prev: list(int) - previously annotated reads
    :param filtered_reads_prev: int - previously filtered reads
    :param filter_on: bool - whether the filtering in subprocesses is on
    :param report_every: int - report progress every this number of reads
    :return: list(2D), int, int - list of annotations for filtered reads, number of annotated reads, number of filtered reads
    """

    # construct shared value and lock
    annotated_reads = multiprocess.Array('i', annotated_read_prev)
    filtered_reads = multiprocess.Value('i', filtered_reads_prev)
    lock = multiprocess.Lock()

    def init_pool(l, ar, fr, an, flt, f_on, report_num):
        """
        Initializes a pool with variables
        :param l: Lock - shared lock object for all processes
        :param ar: Array - shared Array for all processes
        :param fr: Array - shared Array for all processes
        :param an: Annotators - shared Annotators object for all processes
        :param flt: filter functions - filter functions for pre-filtering reads
        :param f_on: bool - filter is on?
        :param report_num: int - how often to report progress
        :return: None
        """
        global lock
        global annotated_reads
        global filtered_reads
        global annotators
        global filters
        global filter_on
        global report_every
        lock = l
        annotated_reads = ar
        filtered_reads = fr
        annotators = an
        filters = flt
        filter_on = f_on
        report_every = report_num

        if PROFILE:
            global prof
            prof = cProfile.Profile()

            def fin():
                try:
                    with open('%s/profile-%s.out' % (config['general']['output_dir'], multiprocess.current_process().pid), "w") as f:
                        pstats.Stats(prof, stream=f).strip_dirs().sort_stats("time").print_stats()
                except TypeError:  # empty prof
                    pass

            multiprocess.util.Finalize(None, fin, exitpriority=1)

    def annotate_read_sequentially(read, annotated_reads, filtered_reads, annotators, filters, filter_on, report_every, lock=None):
        """
        Annotate a single read with global Annotator object.
        :param read: triple - read to be annotated
        :param l: Lock - shared lock object for all processes
        :param annotated_reads: Array - shared Array for all processes
        :param filtered_reads: Array - shared Array for all processes
        :param annotators: Annotators - shared Annotators object for all processes
        :param filters: filter functions - filter functions for pre-filtering reads
        :param filter_on: bool - filter is on?
        :param report_every: int - how often to report progress
        :param lock: lock object - if specified then use lock for printing
        :return: tuple - annotated read (output of Annotator), read
        """
        # filter and annotate a read
        annotation = [None for _ in range(len(annotators))]
        for i, (annotator, filter) in enumerate(zip(annotators, filters)):
            annot = None
            if filter.filter_read(read):
                annot = annotator.annotate(read)
                annotation[i] = annot
                annotated_reads[i] += 1
                if filter_on and not annotation[i].is_annotated_right():
                    annotation[i] = None

                # was this read correctly annotated?
                if config['general']['verbosity'] > 1:
                    if lock is not None:
                        lock.acquire()
                    report.log_str('Read %15s annotated with Annotator %s Filter %s - %s' % (
                        str(read), annotator, filter, 'OK' if annotation[i] is not None else ('FLT_FAIL' if annot is None else 'ANN_FAIL')))
                    if lock is not None:
                        lock.release()

        # write down progress
        filtered_reads.value += 1

        # print progress
        if report_every > 0 and filtered_reads.value % report_every == 0:
            if lock is not None:
                lock.acquire()
            s = "\r    processed: %8d (passed filtering: %s) %s" % (filtered_reads.value, " ".join(map(str, annotated_reads)), '{duration}'.format(duration=datetime.now() - start_time))
            report.log_str(s, stdout_too=False, priority=logging.DEBUG, flush=True)
            sys.stdout.write(s)
            sys.stdout.flush()
            if lock is not None:
                lock.release()

        # return result
        return annotation

    def annotate_read(read):
        """
        Annotate a single read with global Annotator object.
        :param read: triple - read to be annotated
        :return: tuple - annotated read (output of Annotator), read
        """
        # start profiler
        if PROFILE:
            global prof
            prof.enable()

        global lock
        global annotated_reads
        global filtered_reads
        global annotators
        global filters
        global filter_on
        global report_every

        try:
            annotation = annotate_read_sequentially(read, annotated_reads, filtered_reads, annotators, filters, filter_on, report_every, lock)
        except Exception as e:
            print("Exception in child process:")
            traceback.print_exc()
            raise e

        # stop profiler.
        if PROFILE:
            prof.disable()

        # return result
        return annotation

    # crate pool and initialize it with init_pool
<<<<<<< HEAD
    pool = multiprocess.Pool(threads, initializer=init_pool, initargs=(lock, annotated_reads, filtered_reads, annotators, filters, filter_on, report_every))
    report.log_str("Threads initialized, processing reads...")

    # run all annotation and return
=======
>>>>>>> 3d5c7976
    res = [[] for _ in range(len(annotators))]
    pool = None
    if threads > 1 or config['general'].get('force_parallel', False):
        # print('Running in parallel ({threads} cores)'.format(threads=threads))
        pool = multiprocess.Pool(threads, initializer=init_pool, initargs=(lock, annotated_reads, filtered_reads, annotators, filters, filter_on, report_every))
        results = pool.map(annotate_read, reader, chunksize=100)
    else:
        # print('Running sequentially')
        results = (annotate_read_sequentially(read, annotated_reads, filtered_reads, annotators, filters, filter_on, report_every) for read in reader)

    # go through all results
    for partial_res in results:
        for i, pr in enumerate(partial_res):
            if pr is not None:
                res[i].append(pr)

    if pool is not None:
        pool.close()
        pool.join()

    if report_every > 0:
        print('')
    return res, filtered_reads.value, annotated_reads


def construct_annotator(motif):
    """
    Construct Annotator and prefilter based on motif.
    :param motif: dict - motif specification
    :return: Annotator, *Filter - annotator and prefilter constructed
    """
    sequence = ','.join([module_dict['seq'] for module_dict in motif['modules']])
    motif_tuple = report.seq_into_tuple(sequence)

    # initialize annotator
    if not config['general']['quiet_mode']:
        report.log_str("Motif %12s: Constructing annotator for sequence %s" % (motif['full_name'], sequence))
    annotator = Annotator(motif_tuple, config['annotation']['delete_prob'], config['annotation']['insert_prob'],
                          config['annotation']['max_delete_skips'], config['annotation']['motif_frequency'],
                          config['annotation']['snp_chance'])

    # initialize filter
    read_filter = prefiltering.create_filter(motif['prefilter'], motif_tuple)
    if not config['general']['quiet_mode']:
        report.log_str("Motif %12s: Filter constructed: %s" % (motif['full_name'], str(read_filter)))

    return annotator, read_filter


"""
Start of real code: whole dante annotation algorithm.
"""

if __name__ == "__main__":
    # print time of the start:
    start_time = datetime.now()
    print(templates.START_TIME.format(start=start_time))

    # load arguments
    config = arguments.load_arguments()

    # start profiling if needed
    prog_prof = None
    PROFILE = config['general']['profiler']
    if PROFILE:
        prog_prof = cProfile.Profile()
        prog_prof.enable()

    # initialize logging module:
    report.configure_logger("%s/dante.log" % config['general']['output_dir'])
    report.log_str(templates.START_TIME.format(start=start_time), stdout_too=False)

    # print arguments (too clunky)
    # report.log_str(arguments.save_arguments(config))

    #if not config['skip_annotation']:
    # deduplicated reads
    dedup_ap = [[] for _ in range(len(config['motifs']))]

    # go through all motifs and construct annotators and filters:
    annotators = []
    filters = []

    # create annotator generator
    if len(config['motifs']) > 100 and config['general']['cpu'] > 1:
        report.log_str('Annotators processing in parallel on {cpu} cores.'.format(cpu=config['general']['cpu']))
        pool = multiprocess.Pool(config['general']['cpu'])
        results = pool.imap(construct_annotator, config['motifs'])
    else:
        report.log_str('Annotators processing sequentially.')
        results = (construct_annotator(motif) for motif in config['motifs'])

    # fill annotators
    for i, (annotator, read_filter) in enumerate(results):
        if config['general']['quiet_mode'] and i % 100 == 0:
            report.log_str('Constructing annotators: {i:6d}/{cnt:6d}   {date:%Y-%m-%d %H:%M:%S}'.format(i=i, cnt=len(config['motifs']), date=datetime.now()))
        annotators.append(annotator)
        filters.append(read_filter)

    # main annotation
    all_reads = 0
    annotations = [[] for _ in range(len(annotators))]
    annotated_reads = [0] * len(annotations)
    readers = []

    # read reads from specific region in bam?, read unmapped reads?
    bam = True
    include_unmapped = False

    for motif in config['motifs']:
        if 'chromosome' not in motif:
            bam = False
            include_unmapped = False
            break
        elif 'include_unmapped' in motif and motif['include_unmapped']:
            include_unmapped = True

    for input_file in config['inputs']:

        # initialize reader
        read_filename = input_file['path']
        file_type = None if input_file['filetype'] == 'infer' else input_file['filetype']
        max_reads = None if input_file['max_reads'] == 'all' else input_file['max_reads']

        if bam:
            # annotate specified reads for every motif
            report.log_str(f"Parsing file {read_filename} (bam type)")
            for i, motif in enumerate(config['motifs']):
                if config['general']['quiet_mode'] and i % 100 == 0:
                    report.log_str('Running annotators: {i:6d}/{cnt:6d}   {date:%Y-%m-%d %H:%M:%S}'.format(i=i, cnt=len(config['motifs']), date=datetime.now()))
                min_mapq = None if 'min_mapq' not in motif else motif['min_mapq']
                read_file = ReadFile(read_filename, config['general']['stranded'], max_reads, file_type, config['general']['verbosity'], motif['chromosome'], motif['ref_start'], motif['ref_end'], min_mapq=min_mapq)

                # initialize annotator and filter for current motif
                annot = [annotators[i]]
                filt = [filters[i]]
                areads = [annotated_reads[i]]
                readers.append(read_file)

                # run annotator for current motif
                report.log_str(f"Running annotator on {config['general']['cpu']} process(es) for file {read_filename} and motif {motif['description']}",
                               stdout_too=not config['general']['quiet_mode'])
                next_annotations, cur_reads, areads = run_annot_iter(read_file, annot, filt, 1, areads, all_reads,
                                                                     not config['general']['output_all'], 0 if config['general']['quiet_mode'] else config['general']['report_every'])
                new_reads = cur_reads - all_reads
                all_reads += new_reads
                annotated_reads[i] = areads[0]
                annotations[i].extend(next_annotations[0])

                # write stats for current file and motif
                report.log_str("Reads: %10d, annotated: %s" % (new_reads, ' '.join(map(str, map(len, next_annotations)))), stdout_too=not config['general']['quiet_mode'])

        if not bam or include_unmapped:
            if read_filename == 'sys.stdin':
                read_file = ReadFile(None, config['general']['stranded'], max_reads, file_type, verbosity=config['general']['verbosity'], unmapped=include_unmapped)
            else:
                read_file = ReadFile(read_filename, config['general']['stranded'], max_reads, file_type, verbosity=config['general']['verbosity'], unmapped=include_unmapped)

            report.log_str("Parsing file %s (%s type) with parser %s %s " % (read_filename, read_file.file_type, read_file.__class__.__name__, read_file.reader.__name__))

            # run annotators
            report.log_str("Running %d annotator(s) on %2d process(es) for file %s" % (len(annotators), config['general']['cpu'], read_filename))
            readers.append(read_file)
            next_annotations, cur_reads, annotated_reads = run_annot_iter(read_file, annotators, filters, config['general']['cpu'], annotated_reads, all_reads,
                                                                          not config['general']['output_all'], 0 if config['general']['quiet_mode'] else config['general']['report_every'])
            new_reads = cur_reads - all_reads
            all_reads += new_reads
            for i, pr in enumerate(next_annotations):
                annotations[i].extend(pr)

            # write stats for current file
            if not config['general']['quiet_mode']:
                report.log_str("Reads: %10d, annotated: %s" % (new_reads, ' '.join(map(str, map(len, next_annotations)))))

    # write read distribution
    report.write_read_distribution('%s/read_distr.npy' % config['general']['output_dir'], readers)

    # write stats
    for i, (motif, annot) in enumerate(zip(config['motifs'], annotations)):

        report.log_str('Motif %12s: Kept %8d/%8d reads' % (motif['full_name'], len(annot), all_reads), stdout_too=not config['general']['quiet_mode'])

        # setup motif sequences and dir
        motif_dir = '%s/%s' % (config['general']['output_dir'], motif['full_name'])
        sequence = ','.join([module_dict['seq'] for module_dict in motif['modules']])
        motif_tuple = report.seq_into_tuple(sequence)

        # convert to annotation pairs, deduplicate and convert back
        annotation_pairs = annotation.annotations_to_pairs(annot)
        dedup_ap[i], duplicates = annotation.remove_pcr_duplicates(annotation_pairs)

        # report them
        if not config['general']['quiet_mode']:
            if not os.path.exists(motif_dir):
                os.makedirs(motif_dir)

            report.write_annotation_pairs('%s/annotation_pairs.txt' % motif_dir, dedup_ap[i])
            report.write_annotation_pairs('%s/annotation_pairs_duplicates.txt' % motif_dir, duplicates)

        # log it
        report.log_str('Motif %12s: %8d reads -- %8d pairs (%8d deduplicated + %8d PCR duplicates)' % (
            motif['full_name'], len(annot), len(annotation_pairs), len(dedup_ap[i]), len(duplicates)), stdout_too=not config['general']['quiet_mode'])

        # go through all motifs
        for j, pstf in enumerate(motif['postfilter']):
            # setup post filtering - no primers, insufficient quality, ...
            postfilter_class = postfilter.Postfilter(pstf, motif_tuple)

            # get indices
            index_rep, index_rep2 = postfilter_class.get_indexes()

            # write index into config back:
            config['motifs'][i]['postfilter'][j]['index_rep'] = index_rep

            # deduplicated annotations (for each pair we keep only one):
            dedup_annot = annotation.pairs_to_annotations_pick(dedup_ap[i], index_rep - 1)

            # log it
            if not config['general']['quiet_mode']:
                report.log_str('Motif %12s: Extracted %8d reads from %8d pairs' % (motif['full_name'], len(dedup_annot), len(dedup_ap[i])), stdout_too=not config['general']['quiet_mode'])

            # get filtered stuff
            report.log_str("Motif %12s: Running post-filtering for %s required repetitions and %s required bases" % (motif['full_name'], pstf['repetitions'], pstf['bases']),
                           stdout_too=not config['general']['quiet_mode'])
            qual_annot, primer_annot, filt_annot = postfilter_class.get_filtered(dedup_annot)
            report.log_str("Motif %12s: Post-filtered %5d (at least one primer %5d), remained %5d" % (motif['full_name'], len(filt_annot), len(primer_annot), len(qual_annot)),
                           stdout_too=not config['general']['quiet_mode'])

            # write it to files
            report.log_str("Motif %12s: Generating output files into %s" % (motif['full_name'], motif_dir), stdout_too=not config['general']['quiet_mode'])
            report.write_all(qual_annot, primer_annot, filt_annot, dedup_ap[i], all_reads, motif_dir, motif['modules'], index_rep, index_rep2, j, config['general']['quiet_mode'])

    # -------- All_Call part of DANTE

    # run all_call
    for i, motif in enumerate(config['motifs']):

        sequence = ','.join([module_dict['seq'] for module_dict in motif['modules']])
        motif_tuple = report.seq_into_tuple(sequence)
        motif_dir = '%s/%s' % (config['general']['output_dir'], motif['full_name'])

        for j, pstf in enumerate(motif['postfilter']):

            # setup post filtering - no primers, insufficient quality, ...
            postfilter_class = postfilter.Postfilter(pstf, motif_tuple)

            # get indices
            index_rep, index_rep2 = postfilter_class.get_indexes()

            # write index into config back:
            config['motifs'][i]['postfilter'][j]['index_rep'] = index_rep

            # and strings
            rep_seq = motif['modules'][index_rep - 1]['seq']
            len_str = len(rep_seq.split('-')[1])

            # is it normal or 2-index?
            if index_rep2 is not None:
                rep_seq = motif['modules'][index_rep2 - 1]['seq']
                # len_str2 = len(rep_seq.split('-')[1])
                continue  # don't do a thing for now

            # deduplicated annotations (for each pair we keep only one):
            dedup_annot = annotation.pairs_to_annotations_pick(dedup_ap[i], index_rep - 1)

            # get filtered stuff
            qual_annot, primer_annot, _ = postfilter_class.get_filtered(dedup_annot)
            postfilter_bases = postfilter_class.get_filtering_bases()

            # load read distribution
            read_distribution = report.load_read_distribution('%s/read_distr.npy' % config['general']['output_dir'])

            # run inference
            inference = all_call.Inference(read_distribution, config['allcall']['param_file'], str_rep=len_str,
                                           minl_primer1=postfilter_bases[index_rep - 2], minl_primer2=postfilter_bases[index_rep], minl_str=postfilter_bases[index_rep - 1])
            file_pcolor = '%s/pcolor_%d' % (motif_dir, j + 1)
            if config['general']['quiet_mode']:
                file_pcolor = None
            file_output = '%s/allcall_%d.txt' % (motif_dir, j + 1)
            inference.all_call(qual_annot, primer_annot, index_rep - 1, file_pcolor, file_output, motif['full_name'])

            # write the report
            confidence = report.read_all_call('%s/allcall_%d.txt' % (motif_dir, j + 1))
            if confidence is not None:
                conf, a1, a2, c1, c2, _, _, _, _ = confidence
                if not config['general']['quiet_mode']:
                    if isinstance(a1, int) and a1 > 0:
                        report.write_alignment('%s/alignment_%d_a%d.fasta' % (motif_dir, j + 1, a1), qual_annot, index_rep - 1, allele=a1)
                    if isinstance(a2, int) and a2 != a1 and a2 != 0:
                        report.write_alignment('%s/alignment_%d_a%d.fasta' % (motif_dir, j + 1, a2), qual_annot, index_rep - 1, allele=a2)

    # -------- generation of reports and finalizing

    # generate report and output files for whole run
    report.log_str('Generating final report')
    report.write_report(config['general']['output_dir'], config['motifs'], config['general']['output_dir'], config['general']['quiet_mode'])

    # print the time of the end:
    end_time = datetime.now()
    report.log_str('DANTE Stopping    : {finish:%Y-%m-%d %H:%M:%S}'.format(finish=end_time))
    report.log_str('Total time of run : {duration}'.format(duration=end_time - start_time))

    # stop profiler:
    if PROFILE:
        prog_prof.disable()
        with open('%s/profile-main.out' % config['general']['output_dir'], "w") as f:
            pstats.Stats(prog_prof, stream=f).strip_dirs().sort_stats("time").print_stats()<|MERGE_RESOLUTION|>--- conflicted
+++ resolved
@@ -166,13 +166,6 @@
         return annotation
 
     # crate pool and initialize it with init_pool
-<<<<<<< HEAD
-    pool = multiprocess.Pool(threads, initializer=init_pool, initargs=(lock, annotated_reads, filtered_reads, annotators, filters, filter_on, report_every))
-    report.log_str("Threads initialized, processing reads...")
-
-    # run all annotation and return
-=======
->>>>>>> 3d5c7976
     res = [[] for _ in range(len(annotators))]
     pool = None
     if threads > 1 or config['general'].get('force_parallel', False):
@@ -182,6 +175,7 @@
     else:
         # print('Running sequentially')
         results = (annotate_read_sequentially(read, annotated_reads, filtered_reads, annotators, filters, filter_on, report_every) for read in reader)
+    report.log_str("Threads initialized, processing reads...")
 
     # go through all results
     for partial_res in results:
