--- conflicted
+++ resolved
@@ -44,11 +44,7 @@
         options.add_argument('--start-motif', type=int, help='Starting motif index (from 0). Default=0.', default=0)
         options.add_argument('--max-motifs', type=int, help='Maximal number of motifs to load. Default: All', default=None)
         options.add_argument('--cpu', type=int, help='Overwrite config number of CPUs. Default: as in config file', default=None)
-<<<<<<< HEAD
-=======
         options.add_argument('--nomenclatures', type=int, help='Number of nomenclature strings to add to reports', default=5)
-        # options.add_argument('--skip-annotation', action='store_true', help='Skip annotation and do only inference. Debug purposes only.')
->>>>>>> 5c8fdee6
 
         args = parser.parse_args()
     except argparse.ArgumentTypeError as e:
